--- conflicted
+++ resolved
@@ -98,12 +98,8 @@
     EntryView* entryView();
     void showUnlockDialog();
     void closeUnlockDialog();
-<<<<<<< HEAD
     void blockAutoReload(bool block = true);
-=======
-    void ignoreNextAutoreload();
     void refreshSearch();
->>>>>>> 1e1428c7
 
 signals:
     void closeRequest();
