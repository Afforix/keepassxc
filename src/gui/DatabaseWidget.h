/*
 *  Copyright (C) 2010 Felix Geyer <debfx@fobos.de>
 *
 *  This program is free software: you can redistribute it and/or modify
 *  it under the terms of the GNU General Public License as published by
 *  the Free Software Foundation, either version 2 or (at your option)
 *  version 3 of the License.
 *
 *  This program is distributed in the hope that it will be useful,
 *  but WITHOUT ANY WARRANTY; without even the implied warranty of
 *  MERCHANTABILITY or FITNESS FOR A PARTICULAR PURPOSE.  See the
 *  GNU General Public License for more details.
 *
 *  You should have received a copy of the GNU General Public License
 *  along with this program.  If not, see <http://www.gnu.org/licenses/>.
 */

#ifndef KEEPASSX_DATABASEWIDGET_H
#define KEEPASSX_DATABASEWIDGET_H

#include <QScopedPointer>
#include <QStackedWidget>

#include "core/Uuid.h"

#include "gui/entry/EntryModel.h"
#include "core/FileSystemWatcher.h"

class ChangeMasterKeyWidget;
class DatabaseOpenWidget;
class DatabaseSettingsWidget;
class Database;
class EditEntryWidget;
class EditGroupWidget;
class Entry;
class EntryView;
class Group;
class GroupView;
class KeePass1OpenWidget;
class QFile;
class QMenu;
class QSplitter;
class QLabel;
class UnlockDatabaseWidget;

class DatabaseWidget : public QStackedWidget
{
    Q_OBJECT

public:
    enum Mode
    {
        None,
        ViewMode,
        EditMode,
        LockedMode
    };

    explicit DatabaseWidget(Database* db, QWidget* parent = nullptr);
    ~DatabaseWidget();
    Database* database();
    bool dbHasKey() const;
    bool canDeleteCurrentGroup() const;
    bool isInSearchMode() const;
    QString getCurrentSearch();
    Group* currentGroup() const;
    int addWidget(QWidget* w);
    void setCurrentIndex(int index);
    void setCurrentWidget(QWidget* widget);
    DatabaseWidget::Mode currentMode() const;
    void lock();
    void updateFilename(const QString& filename);
    int numberOfSelectedEntries() const;
    QStringList customEntryAttributes() const;
    bool isGroupSelected() const;
    bool isInEditMode() const;
    bool isEditWidgetModified() const;
    QList<int> splitterSizes() const;
    void setSplitterSizes(const QList<int>& sizes);
    QList<int> entryHeaderViewSizes() const;
    void setEntryViewHeaderSizes(const QList<int>& sizes);
    void clearAllWidgets();
    bool currentEntryHasTitle();
    bool currentEntryHasUsername();
    bool currentEntryHasPassword();
    bool currentEntryHasUrl();
    bool currentEntryHasNotes();
    GroupView* groupView();
    EntryView* entryView();

Q_SIGNALS:
    void closeRequest();
    void currentModeChanged(DatabaseWidget::Mode mode);
    void groupChanged();
    void entrySelectionChanged();
    void databaseChanged(Database* newDb);
    void databaseMerged(Database* mergedDb);
    void groupContextMenuRequested(const QPoint& globalPos);
    void entryContextMenuRequested(const QPoint& globalPos);
    void unlockedDatabase();
    void listModeAboutToActivate();
    void listModeActivated();
    void searchModeAboutToActivate();
    void searchModeActivated();
    void splitterSizesChanged();
    void entryColumnSizesChanged();
    void updateSearch(QString text);

public Q_SLOTS:
    void createEntry();
    void cloneEntry();
    void deleteEntries();
    void copyTitle();
    void copyUsername();
    void copyPassword();
    void copyURL();
    void copyNotes();
    void copyAttribute(QAction* action);
    void performAutoType();
    void openUrl();
    void openUrlForEntry(Entry* entry);
    void createGroup();
    void deleteGroup();
    void switchToView(bool accepted);
    void switchToEntryEdit();
    void switchToGroupEdit();
    void switchToMasterKeyChange();
    void switchToDatabaseSettings();
    void switchToOpenDatabase(const QString& fileName);
    void switchToOpenDatabase(const QString& fileName, const QString& password, const QString& keyFile);
    void switchToOpenMergeDatabase(const QString& fileName);
    void switchToOpenMergeDatabase(const QString& fileName, const QString& password, const QString& keyFile);
    void switchToImportKeepass1(const QString& fileName);
    // Search related slots
    void search(const QString& searchtext);
    void setSearchCaseSensitive(bool state);
    void setSearchCurrentGroup(bool state);
    void endSearch();

private Q_SLOTS:
    void entryActivationSignalReceived(Entry* entry, EntryModel::ModelColumn column);
    void switchBackToEntryEdit();
    void switchToHistoryView(Entry* entry);
    void switchToEntryEdit(Entry* entry);
    void switchToEntryEdit(Entry* entry, bool create);
    void switchToGroupEdit(Group* entry, bool create);
    void emitGroupContextMenuRequested(const QPoint& pos);
    void emitEntryContextMenuRequested(const QPoint& pos);
    void updateMasterKey(bool accepted);
    void openDatabase(bool accepted);
<<<<<<< HEAD
    void mergeDatabase(bool accepted);
=======
    void databaseModifedExternally();
>>>>>>> 06e08557
    void unlockDatabase(bool accepted);
    void emitCurrentModeChanged();
    void clearLastGroup(Group* group);

private:
    void setClipboardTextAndMinimize(const QString& text);
    void setIconFromParent();
    void replaceDatabase(Database* db);

    Database* m_db;
    QWidget* m_mainWidget;
    EditEntryWidget* m_editEntryWidget;
    EditEntryWidget* m_historyEditEntryWidget;
    EditGroupWidget* m_editGroupWidget;
    ChangeMasterKeyWidget* m_changeMasterKeyWidget;
    DatabaseSettingsWidget* m_databaseSettingsWidget;
    DatabaseOpenWidget* m_databaseOpenWidget;
    DatabaseOpenWidget* m_databaseOpenMergeWidget;
    KeePass1OpenWidget* m_keepass1OpenWidget;
    UnlockDatabaseWidget* m_unlockDatabaseWidget;
    QSplitter* m_splitter;
    GroupView* m_groupView;
    EntryView* m_entryView;
    QLabel* m_searchingLabel;
    Group* m_newGroup;
    Entry* m_newEntry;
    Group* m_newParent;
    Group* m_lastGroup;
    QString m_filename;
<<<<<<< HEAD
    Uuid m_groupBeforeLock;

    // Search state
    QString m_lastSearchText;
    bool m_searchCaseSensitive;
    bool m_searchCurrentGroup;
=======
    FileSystemWatcher m_file_watcher;
>>>>>>> 06e08557
};

#endif // KEEPASSX_DATABASEWIDGET_H<|MERGE_RESOLUTION|>--- conflicted
+++ resolved
@@ -148,11 +148,8 @@
     void emitEntryContextMenuRequested(const QPoint& pos);
     void updateMasterKey(bool accepted);
     void openDatabase(bool accepted);
-<<<<<<< HEAD
     void mergeDatabase(bool accepted);
-=======
     void databaseModifedExternally();
->>>>>>> 06e08557
     void unlockDatabase(bool accepted);
     void emitCurrentModeChanged();
     void clearLastGroup(Group* group);
@@ -182,16 +179,14 @@
     Group* m_newParent;
     Group* m_lastGroup;
     QString m_filename;
-<<<<<<< HEAD
     Uuid m_groupBeforeLock;
 
     // Search state
     QString m_lastSearchText;
     bool m_searchCaseSensitive;
     bool m_searchCurrentGroup;
-=======
+
     FileSystemWatcher m_file_watcher;
->>>>>>> 06e08557
 };
 
 #endif // KEEPASSX_DATABASEWIDGET_H